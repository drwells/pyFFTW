#!/usr/bin/env python
#
<<<<<<< HEAD
# Copyright 2012 Knowledge Economy Developments Ltd
# Copyright 2014 David Wells
#
# Henry Gomersall
# heng@kedevelopments.co.uk
#
# David Wells
# drwells <at> vt.edu
#
# This program is free software: you can redistribute it and/or modify
# it under the terms of the GNU General Public License as published by
# the Free Software Foundation, either version 3 of the License, or
# (at your option) any later version.
=======
# Copyright 2014 Knowledge Economy Developments Ltd
# 
# Henry Gomersall
# heng@kedevelopments.co.uk
#
# All rights reserved.
>>>>>>> 8af4ee39
#
# Redistribution and use in source and binary forms, with or without
# modification, are permitted provided that the following conditions are met:
#
# * Redistributions of source code must retain the above copyright notice, this
# list of conditions and the following disclaimer.
#
# * Redistributions in binary form must reproduce the above copyright notice,
# this list of conditions and the following disclaimer in the documentation
# and/or other materials provided with the distribution.
#
# * Neither the name of the copyright holder nor the names of its contributors
# may be used to endorse or promote products derived from this software without
# specific prior written permission.
#
# THIS SOFTWARE IS PROVIDED BY THE COPYRIGHT HOLDERS AND CONTRIBUTORS "AS IS"
# AND ANY EXPRESS OR IMPLIED WARRANTIES, INCLUDING, BUT NOT LIMITED TO, THE
# IMPLIED WARRANTIES OF MERCHANTABILITY AND FITNESS FOR A PARTICULAR PURPOSE
# ARE DISCLAIMED. IN NO EVENT SHALL THE COPYRIGHT HOLDER OR CONTRIBUTORS BE
# LIABLE FOR ANY DIRECT, INDIRECT, INCIDENTAL, SPECIAL, EXEMPLARY, OR
# CONSEQUENTIAL DAMAGES (INCLUDING, BUT NOT LIMITED TO, PROCUREMENT OF
# SUBSTITUTE GOODS OR SERVICES; LOSS OF USE, DATA, OR PROFITS; OR BUSINESS
# INTERRUPTION) HOWEVER CAUSED AND ON ANY THEORY OF LIABILITY, WHETHER IN
# CONTRACT, STRICT LIABILITY, OR TORT (INCLUDING NEGLIGENCE OR OTHERWISE)
# ARISING IN ANY WAY OUT OF THE USE OF THIS SOFTWARE, EVEN IF ADVISED OF THE
# POSSIBILITY OF SUCH DAMAGE.
#

'''
Utility functions for the interfaces routines
'''

import pyfftw.builders as builders
import pyfftw
import numpy
from . import cache

def _Xfftn(a, s, axes, overwrite_input, planner_effort,
        threads, auto_align_input, auto_contiguous, 
           calling_func, normalise_idft=True, real_direction_flag=None):

    reload_after_transform = False

    a = numpy.asanyarray(a)

    try:
        s = tuple(s)
    except TypeError:
        pass

    try:
        axes = tuple(axes)
    except TypeError:
        pass

    if calling_func in ('dct', 'dst'):
        # real-to-real transforms require passing an additional flag argument
        avoid_copy = False
        args = (a, s, axes, overwrite_input, planner_effort, threads,
                auto_align_input, auto_contiguous, avoid_copy,
                real_direction_flag)
    elif calling_func in ('irfft2', 'irfftn'):
        # overwrite_input is not an argument to irfft2 or irfftn
        args = (a, s, axes, planner_effort, threads, 
                auto_align_input, auto_contiguous)

        if not overwrite_input:
            # Only irfft2 and irfftn have overwriting the input
            # as the default (and so require the input array to 
            # be reloaded).
            reload_after_transform = True
    else:
        args = (a, s, axes, overwrite_input, planner_effort, threads, 
                auto_align_input, auto_contiguous)
    
    if cache.is_enabled():
        key = (calling_func, a.shape, a.strides, a.dtype, s.__hash__(), 
                axes.__hash__(), args[3:])

        try:
            if key in cache._fftw_cache:
                FFTW_object = cache._fftw_cache.lookup(key)
            else:
                FFTW_object = None

        except KeyError:
            # This occurs if the object has fallen out of the cache between
            # the check and the lookup
            FFTW_object = None

    if not cache.is_enabled() or FFTW_object is None:

        # If we're going to create a new FFTW object, we need to copy
        # the input array to preserve it, otherwise we can't actually
        # take the transform of the input array! (in general, we have
        # to assume that the input array will be destroyed during 
        # planning).
        a_copy = a.copy()

        FFTW_object = getattr(builders, calling_func)(*args)
    
        # Only copy if the input array is what was actually used
        # (otherwise it shouldn't be overwritten)
        if FFTW_object.input_array is a:
            a[:] = a_copy

        if cache.is_enabled():
            cache._fftw_cache.insert(FFTW_object, key)
        
        output_array = FFTW_object(normalise_idft=normalise_idft)

    else:
        if reload_after_transform:
            a_copy = a.copy()

        orig_output_array = FFTW_object.output_array
        output_shape = orig_output_array.shape
        output_dtype = orig_output_array.dtype
        output_alignment = FFTW_object.output_alignment

        output_array = pyfftw.n_byte_align_empty(output_shape, 
                output_alignment, output_dtype)

        FFTW_object(input_array=a, output_array=output_array, 
                normalise_idft=normalise_idft)
    
    if reload_after_transform:
        a[:] = a_copy

    return output_array<|MERGE_RESOLUTION|>--- conflicted
+++ resolved
@@ -1,7 +1,6 @@
 #!/usr/bin/env python
 #
-<<<<<<< HEAD
-# Copyright 2012 Knowledge Economy Developments Ltd
+# Copyright 2014 Knowledge Economy Developments Ltd
 # Copyright 2014 David Wells
 #
 # Henry Gomersall
@@ -10,18 +9,7 @@
 # David Wells
 # drwells <at> vt.edu
 #
-# This program is free software: you can redistribute it and/or modify
-# it under the terms of the GNU General Public License as published by
-# the Free Software Foundation, either version 3 of the License, or
-# (at your option) any later version.
-=======
-# Copyright 2014 Knowledge Economy Developments Ltd
-# 
-# Henry Gomersall
-# heng@kedevelopments.co.uk
-#
 # All rights reserved.
->>>>>>> 8af4ee39
 #
 # Redistribution and use in source and binary forms, with or without
 # modification, are permitted provided that the following conditions are met:
@@ -60,7 +48,7 @@
 from . import cache
 
 def _Xfftn(a, s, axes, overwrite_input, planner_effort,
-        threads, auto_align_input, auto_contiguous, 
+        threads, auto_align_input, auto_contiguous,
            calling_func, normalise_idft=True, real_direction_flag=None):
 
     reload_after_transform = False
@@ -85,20 +73,20 @@
                 real_direction_flag)
     elif calling_func in ('irfft2', 'irfftn'):
         # overwrite_input is not an argument to irfft2 or irfftn
-        args = (a, s, axes, planner_effort, threads, 
+        args = (a, s, axes, planner_effort, threads,
                 auto_align_input, auto_contiguous)
 
         if not overwrite_input:
             # Only irfft2 and irfftn have overwriting the input
-            # as the default (and so require the input array to 
+            # as the default (and so require the input array to
             # be reloaded).
             reload_after_transform = True
     else:
-        args = (a, s, axes, overwrite_input, planner_effort, threads, 
+        args = (a, s, axes, overwrite_input, planner_effort, threads,
                 auto_align_input, auto_contiguous)
-    
+
     if cache.is_enabled():
-        key = (calling_func, a.shape, a.strides, a.dtype, s.__hash__(), 
+        key = (calling_func, a.shape, a.strides, a.dtype, s.__hash__(),
                 axes.__hash__(), args[3:])
 
         try:
@@ -117,12 +105,12 @@
         # If we're going to create a new FFTW object, we need to copy
         # the input array to preserve it, otherwise we can't actually
         # take the transform of the input array! (in general, we have
-        # to assume that the input array will be destroyed during 
+        # to assume that the input array will be destroyed during
         # planning).
         a_copy = a.copy()
 
         FFTW_object = getattr(builders, calling_func)(*args)
-    
+
         # Only copy if the input array is what was actually used
         # (otherwise it shouldn't be overwritten)
         if FFTW_object.input_array is a:
@@ -130,7 +118,7 @@
 
         if cache.is_enabled():
             cache._fftw_cache.insert(FFTW_object, key)
-        
+
         output_array = FFTW_object(normalise_idft=normalise_idft)
 
     else:
@@ -142,12 +130,12 @@
         output_dtype = orig_output_array.dtype
         output_alignment = FFTW_object.output_alignment
 
-        output_array = pyfftw.n_byte_align_empty(output_shape, 
+        output_array = pyfftw.n_byte_align_empty(output_shape,
                 output_alignment, output_dtype)
 
-        FFTW_object(input_array=a, output_array=output_array, 
+        FFTW_object(input_array=a, output_array=output_array,
                 normalise_idft=normalise_idft)
-    
+
     if reload_after_transform:
         a[:] = a_copy
 
