--- conflicted
+++ resolved
@@ -1,7 +1,6 @@
 #!/usr/bin/env python
 #
-<<<<<<< HEAD
-# Copyright 2013 Knowledge Economy Developments Ltd
+# Copyright 2014 Knowledge Economy Developments Ltd
 # Copyright 2014 David Wells
 #
 # Henry Gomersall
@@ -10,16 +9,7 @@
 # David Wells
 # drwells <at> vt.edu
 #
-# This program is free software: you can redistribute it and/or modify
-# it under the terms of the GNU General Public License as published by
-# the Free Software Foundation, either version 3 of the License, or
-# (at your option) any later version.
-=======
-# Henry Gomersall
-# heng@kedevelopments.co.uk
-#
 # All rights reserved.
->>>>>>> 8af4ee39
 #
 # Redistribution and use in source and binary forms, with or without
 # modification, are permitted provided that the following conditions are met:
@@ -58,7 +48,7 @@
 equivalents in :mod:`scipy.fftpack`, though there are some corner cases in
 which this may not be true.
 
-It is notable that unlike :mod:`scipy.fftpack`, these functions will 
+It is notable that unlike :mod:`scipy.fftpack`, these functions will
 generally return an output array with the same precision as the input
 array, and the transform that is chosen is chosen based on the precision
 of the input array. That is, if the input array is 32-bit floating point,
@@ -68,7 +58,7 @@
 
 Some corner (mis)usages of :mod:`scipy.fftpack` may not transfer neatly.
 For example, using :func:`scipy.fftpack.fft2` with a non 1D array and
-a 2D `shape` argument will return without exception whereas 
+a 2D `shape` argument will return without exception whereas
 :func:`pyfftw.interfaces.scipy_fftpack.fft2` will raise a `ValueError`.
 '''
 
@@ -88,13 +78,13 @@
            'cs_diff','cc_diff','ss_diff', 'shift', 'rfftfreq', 'dct', 'dst',
            'idct', 'idst']
 
-def fft(x, n=None, axis=-1, overwrite_x=False, 
+def fft(x, n=None, axis=-1, overwrite_x=False,
         planner_effort='FFTW_MEASURE', threads=1,
         auto_align_input=True, auto_contiguous=True):
     '''Perform a 1D FFT.
-    
-    The first three arguments are as per :func:`scipy.fftpack.fft`; 
-    the rest of the arguments are documented 
+
+    The first three arguments are as per :func:`scipy.fftpack.fft`;
+    the rest of the arguments are documented
     in the :ref:`additional argument docs<interfaces_additional_args>`.
     '''
     return numpy_fft.fft(x, n, axis, overwrite_x, planner_effort,
@@ -104,9 +94,9 @@
         planner_effort='FFTW_MEASURE', threads=1,
         auto_align_input=True, auto_contiguous=True):
     '''Perform a 1D inverse FFT.
-    
-    The first three arguments are as per :func:`scipy.fftpack.ifft`; 
-    the rest of the arguments are documented 
+
+    The first three arguments are as per :func:`scipy.fftpack.ifft`;
+    the rest of the arguments are documented
     in the :ref:`additional argument docs<interfaces_additional_args>`.
     '''
 
@@ -118,9 +108,9 @@
         planner_effort='FFTW_MEASURE', threads=1,
         auto_align_input=True, auto_contiguous=True):
     '''Perform a 2D FFT.
-    
-    The first three arguments are as per :func:`scipy.fftpack.fft2`; 
-    the rest of the arguments are documented 
+
+    The first three arguments are as per :func:`scipy.fftpack.fft2`;
+    the rest of the arguments are documented
     in the :ref:`additional argument docs<interfaces_additional_args>`.
     '''
 
@@ -132,8 +122,8 @@
         planner_effort='FFTW_MEASURE', threads=1,
         auto_align_input=True, auto_contiguous=True):
     '''Perform a 2D inverse FFT.
-    
-    The first three arguments are as per :func:`scipy.fftpack.ifft2`; 
+
+    The first three arguments are as per :func:`scipy.fftpack.ifft2`;
     the rest of the arguments are documented in the
     :ref:`additional argument docs <interfaces_additional_args>`.
     '''
@@ -146,9 +136,9 @@
         planner_effort='FFTW_MEASURE', threads=1,
         auto_align_input=True, auto_contiguous=True):
     '''Perform an n-D FFT.
-    
-    The first three arguments are as per :func:`scipy.fftpack.fftn`; 
-    the rest of the arguments are documented 
+
+    The first three arguments are as per :func:`scipy.fftpack.fftn`;
+    the rest of the arguments are documented
     in the :ref:`additional argument docs<interfaces_additional_args>`.
     '''
 
@@ -170,9 +160,9 @@
         planner_effort='FFTW_MEASURE', threads=1,
         auto_align_input=True, auto_contiguous=True):
     '''Perform an n-D inverse FFT.
-    
-    The first three arguments are as per :func:`scipy.fftpack.ifftn`; 
-    the rest of the arguments are documented 
+
+    The first three arguments are as per :func:`scipy.fftpack.ifftn`;
+    the rest of the arguments are documented
     in the :ref:`additional argument docs<interfaces_additional_args>`.
     '''
 
@@ -190,7 +180,7 @@
             threads, auto_align_input, auto_contiguous)
 
 def _complex_to_rfft_output(complex_output, output_shape, axis):
-    '''Convert the complex output from pyfftw to the real output expected 
+    '''Convert the complex output from pyfftw to the real output expected
     from :func:`scipy.fftpack.rfft`.
     '''
 
@@ -263,9 +253,9 @@
         planner_effort='FFTW_MEASURE', threads=1,
         auto_align_input=True, auto_contiguous=True):
     '''Perform a 1D real FFT.
-    
-    The first three arguments are as per :func:`scipy.fftpack.rfft`; 
-    the rest of the arguments are documented 
+
+    The first three arguments are as per :func:`scipy.fftpack.rfft`;
+    the rest of the arguments are documented
     in the :ref:`additional argument docs<interfaces_additional_args>`.
     '''
     if not numpy.isrealobj(x):
@@ -287,9 +277,9 @@
         planner_effort='FFTW_MEASURE', threads=1,
         auto_align_input=True, auto_contiguous=True):
     '''Perform a 1D real inverse FFT.
-    
-    The first three arguments are as per :func:`scipy.fftpack.irfft`; 
-    the rest of the arguments are documented 
+
+    The first three arguments are as per :func:`scipy.fftpack.irfft`;
+    the rest of the arguments are documented
     in the :ref:`additional argument docs<interfaces_additional_args>`.
     '''
     if not numpy.isrealobj(x):
@@ -303,7 +293,7 @@
 
     complex_input = _irfft_input_to_complex(x, axis)
 
-    return numpy_fft.irfft(complex_input, n, axis, overwrite_x, 
+    return numpy_fft.irfft(complex_input, n, axis, overwrite_x,
             planner_effort, threads, auto_align_input, auto_contiguous)
 
 
